--- conflicted
+++ resolved
@@ -37,15 +37,6 @@
     "7z": "7z",
     "update-grammars": "node build/npm/update-all-grammars.mjs",
     "update-localization-extension": "node build/npm/update-localization-extension.js",
-<<<<<<< HEAD
-    "smoketest": "node build/lib/preLaunch.js && cd test/smoke && npm run compile && node test/index.js",
-    "smoketest-no-compile": "cd test/smoke && node test/index.js",
-    "smoketest-all": "export BUILD_ARTIFACTSTAGINGDIRECTORY=../../.build/logs/smoke-tests-electron && yarn smoketest",
-    "smoketest-pr": "export BUILD_ARTIFACTSTAGINGDIRECTORY=../../.build/logs/smoke-tests-electron && yarn smoketest --pr",
-    "smoketest-web": "export BUILD_ARTIFACTSTAGINGDIRECTORY=../../.build/logs/smoke-tests-browser && yarn smoketest --web",
-    "smoketest-win": "export BUILD_ARTIFACTSTAGINGDIRECTORY=../../.build/logs/smoke-tests-win && yarn smoketest --win",
-    "smoketest-only": "export BUILD_ARTIFACTSTAGINGDIRECTORY=../../.build/logs/smoke-tests-electron && cd test/smoke && yarn compile && node run-tests.js --only",
-=======
     "e2e": "yarn e2e-electron",
     "e2e-electron": "npx playwright test --project e2e-electron",
     "e2e-browser": "npx playwright test --project e2e-browser",
@@ -53,7 +44,6 @@
     "e2e-win": "npx playwright test --project e2e-electron --grep @win",
     "e2e-failed": "npx playwright test --last-failed",
     "e2e-ui": "npx playwright test --ui",
->>>>>>> 16aa9739
     "download-builtin-extensions": "node build/lib/builtInExtensions.js",
     "download-builtin-extensions-cg": "node build/lib/builtInExtensionsCG.js",
     "download-quarto": "node build/lib/quarto.js",
@@ -136,15 +126,11 @@
     "yazl": "^2.4.3"
   },
   "devDependencies": {
-<<<<<<< HEAD
-    "@playwright/test": "^1.46.1",
-    "@stylistic/eslint-plugin-ts": "^2.8.0",
-=======
     "@currents/playwright": "^1.8.0",
     "@midleman/github-actions-reporter": "^1.9.5",
     "@playwright/test": "^1.49.0",
+    "@stylistic/eslint-plugin-ts": "^2.8.0",
     "@swc/core": "1.3.62",
->>>>>>> 16aa9739
     "@types/cookie": "^0.3.3",
     "@types/debug": "^4.1.5",
     "@types/eslint": "^9.6.1",
