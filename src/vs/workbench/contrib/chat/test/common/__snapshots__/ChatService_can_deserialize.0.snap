{
  requesterUsername: "test",
  requesterAvatarIconUri: undefined,
  responderUsername: "",
  responderAvatarIconUri: undefined,
  initialLocation: "panel",
  requests: [
    {
      requestId: undefined,
      message: {
        text: "@ChatProviderWithUsedContext test request",
        parts: [
          {
            range: {
              start: 0,
              endExclusive: 28
            },
            editorRange: {
              startLineNumber: 1,
              startColumn: 1,
              endLineNumber: 1,
              endColumn: 29
            },
            agent: {
              name: "ChatProviderWithUsedContext",
              id: "ChatProviderWithUsedContext",
              extensionId: {
                value: "nullExtensionDescription",
                _lower: "nullextensiondescription"
              },
              extensionPublisherId: "",
              publisherDisplayName: "",
              extensionDisplayName: "",
              locations: [ "panel" ],
              modes: [ "ask" ],
              metadata: {  },
              slashCommands: [  ],
              disambiguation: [  ]
            },
            kind: "agent"
          },
          {
            range: {
              start: 28,
              endExclusive: 41
            },
            editorRange: {
              startLineNumber: 1,
              startColumn: 29,
              endLineNumber: 1,
              endColumn: 42
            },
            text: " test request",
            kind: "text"
          }
        ]
      },
      variableData: { variables: [  ] },
      response: [  ],
      responseId: undefined,
      shouldBeRemovedOnSend: undefined,
      result: { metadata: { metadataKey: "value" } },
      followups: undefined,
      isCanceled: false,
      vote: undefined,
      voteDownReason: undefined,
      agent: {
        name: "ChatProviderWithUsedContext",
        id: "ChatProviderWithUsedContext",
        extensionId: {
          value: "nullExtensionDescription",
          _lower: "nullextensiondescription"
        },
        extensionPublisherId: "",
        publisherDisplayName: "",
        extensionDisplayName: "",
        locations: [ "panel" ],
        modes: [ "ask" ],
        metadata: {  },
        slashCommands: [  ],
        disambiguation: [  ]
      },
      slashCommand: undefined,
      usedContext: {
        documents: [
          {
            uri: URI(file:///test/path/to/file),
            version: 3,
            ranges: [
              {
                startLineNumber: 1,
                startColumn: 1,
                endLineNumber: 2,
                endColumn: 2
              }
            ]
          }
        ],
        kind: "usedContext"
      },
      contentReferences: [  ],
      codeCitations: [  ],
      timestamp: undefined,
      confirmation: undefined,
      editedFileEvents: undefined,
<<<<<<< HEAD
      modelId: undefined
=======
      tokenUsage: undefined
>>>>>>> d26193fc
    }
  ]
}<|MERGE_RESOLUTION|>--- conflicted
+++ resolved
@@ -103,11 +103,8 @@
       timestamp: undefined,
       confirmation: undefined,
       editedFileEvents: undefined,
-<<<<<<< HEAD
-      modelId: undefined
-=======
+      modelId: undefined,
       tokenUsage: undefined
->>>>>>> d26193fc
     }
   ]
 }