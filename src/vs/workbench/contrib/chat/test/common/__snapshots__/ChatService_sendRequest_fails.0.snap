--- conflicted
+++ resolved
@@ -87,11 +87,8 @@
       timestamp: undefined,
       confirmation: undefined,
       editedFileEvents: undefined,
-<<<<<<< HEAD
-      modelId: undefined
-=======
+      modelId: undefined,
       tokenUsage: undefined
->>>>>>> d26193fc
     }
   ]
 }