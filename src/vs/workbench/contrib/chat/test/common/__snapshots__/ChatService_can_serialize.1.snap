{
  requesterUsername: "test",
  requesterAvatarIconUri: undefined,
  responderUsername: "",
  responderAvatarIconUri: undefined,
  initialLocation: "panel",
  requests: [
    {
      requestId: undefined,
      message: {
        parts: [
          {
            range: {
              start: 0,
              endExclusive: 28
            },
            editorRange: {
              startLineNumber: 1,
              startColumn: 1,
              endLineNumber: 1,
              endColumn: 29
            },
            agent: {
              name: "ChatProviderWithUsedContext",
              id: "ChatProviderWithUsedContext",
              extensionId: {
                value: "nullExtensionDescription",
                _lower: "nullextensiondescription"
              },
              extensionPublisherId: "",
              publisherDisplayName: "",
              extensionDisplayName: "",
              locations: [ "panel" ],
              modes: [ "ask" ],
              metadata: { requester: { name: "test" } },
              slashCommands: [  ],
              disambiguation: [  ]
            },
            kind: "agent"
          },
          {
            range: {
              start: 28,
              endExclusive: 41
            },
            editorRange: {
              startLineNumber: 1,
              startColumn: 29,
              endLineNumber: 1,
              endColumn: 42
            },
            text: " test request",
            kind: "text"
          }
        ],
        text: "@ChatProviderWithUsedContext test request"
      },
      variableData: { variables: [  ] },
      response: [  ],
      responseId: undefined,
      shouldBeRemovedOnSend: undefined,
      result: { metadata: { metadataKey: "value" } },
      followups: [
        {
          kind: "reply",
          message: "Something else",
          agentId: "",
          tooltip: "a tooltip"
        }
      ],
      isCanceled: false,
      vote: undefined,
      voteDownReason: undefined,
      agent: {
        name: "ChatProviderWithUsedContext",
        id: "ChatProviderWithUsedContext",
        extensionId: {
          value: "nullExtensionDescription",
          _lower: "nullextensiondescription"
        },
        extensionPublisherId: "",
        publisherDisplayName: "",
        extensionDisplayName: "",
        locations: [ "panel" ],
        modes: [ "ask" ],
        metadata: { requester: { name: "test" } },
        slashCommands: [  ],
        disambiguation: [  ]
      },
      slashCommand: undefined,
      usedContext: {
        documents: [
          {
            uri: URI(file:///test/path/to/file),
            version: 3,
            ranges: [
              {
                startLineNumber: 1,
                startColumn: 1,
                endLineNumber: 2,
                endColumn: 2
              }
            ]
          }
        ],
        kind: "usedContext"
      },
      contentReferences: [  ],
      codeCitations: [  ],
      timestamp: undefined,
      confirmation: undefined,
      editedFileEvents: undefined,
<<<<<<< HEAD
      modelId: undefined
=======
      tokenUsage: undefined
>>>>>>> d26193fc
    },
    {
      requestId: undefined,
      message: {
        parts: [
          {
            range: {
              start: 0,
              endExclusive: 14
            },
            editorRange: {
              startLineNumber: 1,
              startColumn: 1,
              endLineNumber: 1,
              endColumn: 15
            },
            text: "test request 2",
            kind: "text"
          }
        ],
        text: "test request 2"
      },
      variableData: { variables: [  ] },
      response: [  ],
      responseId: undefined,
      shouldBeRemovedOnSend: undefined,
      result: {  },
      followups: [  ],
      isCanceled: false,
      vote: undefined,
      voteDownReason: undefined,
      agent: {
        name: "testAgent",
        id: "testAgent",
        extensionId: {
          value: "nullExtensionDescription",
          _lower: "nullextensiondescription"
        },
        extensionPublisherId: "",
        publisherDisplayName: "",
        extensionDisplayName: "",
        locations: [ "panel" ],
        modes: [ "ask" ],
        metadata: { requester: { name: "test" } },
        slashCommands: [  ],
        disambiguation: [  ],
        isDefault: true
      },
      slashCommand: undefined,
      usedContext: undefined,
      contentReferences: [  ],
      codeCitations: [  ],
      timestamp: undefined,
      confirmation: undefined,
      editedFileEvents: undefined,
<<<<<<< HEAD
      modelId: undefined
=======
      tokenUsage: undefined
>>>>>>> d26193fc
    }
  ]
}<|MERGE_RESOLUTION|>--- conflicted
+++ resolved
@@ -110,11 +110,8 @@
       timestamp: undefined,
       confirmation: undefined,
       editedFileEvents: undefined,
-<<<<<<< HEAD
-      modelId: undefined
-=======
+      modelId: undefined,
       tokenUsage: undefined
->>>>>>> d26193fc
     },
     {
       requestId: undefined,
@@ -170,11 +167,8 @@
       timestamp: undefined,
       confirmation: undefined,
       editedFileEvents: undefined,
-<<<<<<< HEAD
-      modelId: undefined
-=======
+      modelId: undefined,
       tokenUsage: undefined
->>>>>>> d26193fc
     }
   ]
 }