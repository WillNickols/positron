--- conflicted
+++ resolved
@@ -1894,8 +1894,6 @@
         "hashed_secret": "3a8f125da17a2c187d430daf0045e0fdfa707bdd",
         "is_verified": false,
         "line_number": 276,
-<<<<<<< HEAD
-=======
         "is_secret": false
       }
     ],
@@ -1915,7 +1913,6 @@
         "hashed_secret": "b6d602bc7fc2b53ca2a176860f06c731ff0dfaf4",
         "is_verified": false,
         "line_number": 7,
->>>>>>> bb6af975
         "is_secret": false
       }
     ],
@@ -1958,9 +1955,5 @@
       }
     ]
   },
-<<<<<<< HEAD
-  "generated_at": "2024-12-07T00:03:53Z"
-=======
   "generated_at": "2024-12-10T16:17:08Z"
->>>>>>> bb6af975
 }