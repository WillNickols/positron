/*---------------------------------------------------------------------------------------------
 *  Copyright (C) 2025 Posit Software, PBC. All rights reserved.
 *  Licensed under the Elastic License 2.0. See LICENSE.txt for license information.
 *--------------------------------------------------------------------------------------------*/

import { Hotkeys } from '../../infra';
import { test, tags } from '../_test.setup';
import { join } from 'path';

test.use({
	suiteId: __filename
});

test.describe('Source Content Management', {
	tag: [tags.SCM, tags.WEB, tags.WIN]
}, () => {

<<<<<<< HEAD
	test('Verify SCM Functionality', async function ({ app, openFile, keyboard }) {
=======
	test('Verify SCM Tracks File Modifications, Staging, and Commit Actions', async function ({ app, openFile }) {
>>>>>>> afaf9bfc

		const file = 'chinook-sqlite.py';
		await test.step('Open file and add a new line to it', async () => {
			await openFile(join('workspaces', 'chinook-db-py', file));

			await app.workbench.editor.clickOnTerm(file, 'rows', 9, true);

			await app.code.driver.page.keyboard.press('ArrowRight');
			await app.code.driver.page.keyboard.press('ArrowRight');
			await app.code.driver.page.keyboard.type('\n');

			await app.code.driver.page.keyboard.type('print(df)');

			await keyboard.hotKeys(Hotkeys.SAVE);

		});

		await test.step('Open scm viewer and await change appearance', async () => {
			await app.workbench.scm.openSCMViewlet();

			await app.workbench.scm.waitForChange(file, 'Modified');
		});

		await test.step('Open change and await tab appearance', async () => {
			await app.workbench.scm.openChange(file);

			await app.workbench.sideBar.closeSecondarySideBar();

			await app.workbench.editors.waitForSCMTab(`${file} (Working Tree)`);

			await app.workbench.layouts.enterLayout('stacked');
		});

		await test.step('Stage, commit change, and verify history', async () => {
			const message = 'Add print statement';

			await app.workbench.scm.stage(file);

			await app.workbench.scm.commit(message);

			// This works locally but not in CI where we have no
			// git user for a real commit to take place:
			// await app.workbench.scm.verifyCurrentHistoryItem(message);
		});
	});
});<|MERGE_RESOLUTION|>--- conflicted
+++ resolved
@@ -15,11 +15,7 @@
 	tag: [tags.SCM, tags.WEB, tags.WIN]
 }, () => {
 
-<<<<<<< HEAD
-	test('Verify SCM Functionality', async function ({ app, openFile, keyboard }) {
-=======
 	test('Verify SCM Tracks File Modifications, Staging, and Commit Actions', async function ({ app, openFile }) {
->>>>>>> afaf9bfc
 
 		const file = 'chinook-sqlite.py';
 		await test.step('Open file and add a new line to it', async () => {
