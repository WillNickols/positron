<<<<<<< HEAD
=======
# VS Code Smoke Test

>>>>>>> fb6b3055
<!-- Start Positron -->
<!-- If you are seeking the original Vscode README go here: https://github.com/microsoft/vscode/tree/main/test/smoke -->

These tests are currently not active. Please see the [E2E tests section](https://github.com/posit-dev/positron/blob/main/test/e2e/README.md).

<!-- End Positron --><|MERGE_RESOLUTION|>--- conflicted
+++ resolved
@@ -1,8 +1,3 @@
-<<<<<<< HEAD
-=======
-# VS Code Smoke Test
-
->>>>>>> fb6b3055
 <!-- Start Positron -->
 <!-- If you are seeking the original Vscode README go here: https://github.com/microsoft/vscode/tree/main/test/smoke -->
 
