
<<<<<<< HEAD
Make sure you are on **Node v12.x**.

## Quick Overview

```bash
# Build extensions in the VS Code repo (if needed)
npm i && npm run compile

# Dev (Electron)
npm run smoketest

# Dev (Web - Must be run on distro)
npm run smoketest -- --web --browser [chromium|webkit]

# Build (Electron)
npm run smoketest -- --build <path to latest version>
example: npm run smoketest -- --build /Applications/Visual\ Studio\ Code\ -\ Insiders.app

# Build (Web - read instructions below)
npm run smoketest -- --build <path to server web build (ends in -web)> --web --browser [chromium|webkit]

# Remote (Electron)
npm run smoketest -- --build <path to latest version> --remote
```

\* This step is necessary only when running without `--build` and OSS doesn't already exist in the `.build/electron` directory.

### Running for a release (Endgame)

You must always run the smoketest version that matches the release you are testing. So, if you want to run the smoketest for a release build (e.g. `release/1.22`), you need to check out that version of the smoke tests too:

```bash
git fetch
git checkout release/1.22
npm i && npm run compile
cd test/smoke
npm i
```

#### Web

There is no support for testing an old version to a new one yet.
Instead, simply configure the `--build` command line argument to point to the absolute path of the extracted server web build folder (e.g. `<rest of path here>/vscode-server-darwin-x64-web` for macOS). The server web build is available from the builds page (see previous subsection).

**macOS**: if you have downloaded the server with web bits, make sure to run the following command before unzipping it to avoid security issues on startup:

```bash
xattr -d com.apple.quarantine <path to server with web folder zip>
```

**Note**: make sure to point to the server that includes the client bits!

### Debug

- `--verbose` logs all the low level driver calls made to Code;
- `-f PATTERN` (alias `-g PATTERN`) filters the tests to be run. You can also use pretty much any mocha argument;
- `--headless` will run playwright in headless mode when `--web` is used.

**Note**: you can enable verbose logging of playwright library by setting a `DEBUG` environment variable before running the tests (<https://playwright.dev/docs/debug#verbose-api-logs>), for example to `pw:browser`.

### Develop

```bash
cd test/smoke
npm run watch
```

## Troubleshooting

### Error: Could not get a unique tmp filename, max tries reached

On Windows, check for the folder `C:\Users\<username>\AppData\Local\Temp\t`. If this folder exists, the `tmp` module can't run properly, resulting in the error above. In this case, delete the `t` folder.

## Pitfalls

- Beware of workbench **state**. The tests within a single suite will share the same state.

- Beware of **singletons**. This evil can, and will, manifest itself under the form of FS paths, TCP ports, IPC handles. Whenever writing a test, or setting up more smoke test architecture, make sure it can run simultaneously with any other tests and even itself. All test suites should be able to run many times in parallel.

- Beware of **focus**. **Never** depend on DOM elements having focus using `.focused` classes or `:focus` pseudo-classes, since they will lose that state as soon as another window appears on top of the running VS Code window. A safe approach which avoids this problem is to use the `waitForActiveElement` API. Many tests use this whenever they need to wait for a specific element to _have focus_.

- Beware of **timing**. You need to read from or write to the DOM... but is it the right time to do that? Can you 100% guarantee that `input` box will be visible at that point in time? Or are you just hoping that it will be so? Hope is your worst enemy in UI tests. Example: just because you triggered Quick Access with `F1`, it doesn't mean that it's open and you can just start typing; you must first wait for the input element to be in the DOM as well as be the current active element.
=======
<!-- Start Positron -->
<!-- If you are seeking the original Vscode README go here: https://github.com/microsoft/vscode/tree/main/test/smoke -->
>>>>>>> 16aa9739

# Positron E2E Test Guide

This document provides guidelines and setup instructions for effectively running and managing end-to-end tests in the Positron project.

## Table of Contents

- [Test Structure Overview](#test-structure-overview)
- [Setup](#setup)
- [Dependencies](#dependencies)
- [Running Tests](#running-tests)
- [Test Project](#test-project)
- [Running Tests in Github Actions](#running-tests-in-github-actions)
- [Notes About Updating Specific Tests](#notes-about-updating-specific-tests)
- [Tests Run on PRs](#tests-run-on-prs)

## Test Structure Overview

### Test Code Location

- General test dir: `test/smoke/src/areas`
- Positron test dir: `test/smoke/src/areas/positron`

For instance, the e2e tests for the help pane are at `test/smoke/src/areas/positron/help/help.test.ts`

### Test Helpers Location

- General helpers dir: `test/automation/src`
- Positron helpers dir: `test/automation/src/positron`

For each area under test, there is typically a companion class that assists with locating and interacting with elements (similar to POM pattern). For instance, the e2e tests for the help pane are at `test/smoke/src/areas/positron/help/help.test.ts`

### Test Template

An [example test](https://github.com/posit-dev/positron/blob/main/test/smoke/src/areas/positron/example.test.ts) is available to help guide you in structuring a new test.

## Setup

### Environment Variables

In order to run the tests you'll need to have two environment variables set. These are so Positron knows what R and Python versions to load. A typical place to set them on a mac is in your `.zshrc`, but you should use your environment variable setting method of choice!

Make sure you have the selected R and Python version installed that you are using for the environment variables. The easiest way is to open Positron and copy a version number you have available in the interpreter picker.

Add these to your .zshrc or the relevant configuration file for your shell:

```bash
export POSITRON_PY_VER_SEL="3.11.5"
export POSITRON_R_VER_SEL="4.2.1"
```

_Note: If you forgot to set the environment variables before running the tests, you'll need to restart your editor or shell session for the environment variables to be loaded in._

## Dependencies

Below are the different package and environment dependencies you'll need to install that are used in the smoke tests.

### Python Dependencies

```bash
curl https://raw.githubusercontent.com/posit-dev/qa-example-content/main/requirements.txt --output requirements.txt
python -m pip install --upgrade pip
python -m pip install -r requirements.txt
python -m pip install ipykernel
```

### R Dependencies

```bash
curl https://raw.githubusercontent.com/posit-dev/qa-example-content/main/DESCRIPTION --output DESCRIPTION
Rscript -e "pak::local_install_dev_deps(ask = FALSE)"
```

### Graphviz

Graphviz is external software that has a Python package to render graphs. Install for your OS:

- **Debian/Ubuntu** - `apt install graphviz`
- **Fedora** - `dnf install graphviz`
- **Windows** - `choco install graphviz`
- **Mac** - `brew install graphviz`

### Conda

Some smoke tests use Conda environments. Install a lightweight version of Conda:

- [miniforge](https://github.com/conda-forge/miniforge/tree/main?tab=readme-ov-file#install) (On Mac, you can `brew install miniforge`. The equivalent installer may also be available via package managers on Linux and Windows.)
- [miniconda](https://docs.anaconda.com/miniconda/#quick-command-line-install) (On Mac, you can `brew install miniconda`. The equivalent installer may also be available via package managers on Linux and Windows.)

### Resemblejs

Make sure that you have followed the [Machine Setup](https://connect.posit.it/positron-wiki/machine-setup.html) instructions so that you can be sure you are set up to build resemblejs (which depends on node-canvas).

### Test Dependencies

Several tests use [QA Content Examples](https://github.com/posit-dev/qa-example-content). You will need to install the dependencies for those projects. A few current tests also use additional packages. You can look in the [positron-full-test.yml](https://github.com/posit-dev/positron/blob/39a01b71064e2ef3ef5822c95691a034b7e0194f/.github/workflows/positron-full-test.yml) Github action for the full list.

## Running Tests

### Install

Before compiling the tests, make sure to install dependencies in the following directories:

```bash
yarn --cwd test/automation install
yarn --cwd test/smoke install
```

### Build

The tests are written in TypeScript, but unlike the main Positron code, these files aren’t automatically transpiled by the build daemons. To run the tests, you’ll need to start the build watcher:

```bash
yarn --cwd test/smoke watch
```

_You may see errors in test files before you run this builder step once, as it's looking for types in the not-yet-existing build artifacts._

### Launch Tests

#### Playwright Test Extension

We use Playwright as the test framework for end-to-end tests in Positron. Make sure to install the [Playwright Test](https://marketplace.visualstudio.com/items?itemName=ms-playwright.playwright) extension for VS Code to explore and debug tests effectively. Also, don't be afraid to use their [Help Docs](https://playwright.dev/docs/writing-tests) - they are a great source of information!

#### Test Explorer

1. Open the **Testing** extension.
2. Ensure the correct project (`e2e-electron` or `e2e-browser`) is selected; otherwise, no tests will populate in the Test Explorer.
3. Expand the file tree to locate the desired test.
4. Use the action buttons next to each test to:
   - **Run Test**: Executes the selected test.
   - **Debug Test**: Launches the test in debug mode.
   - **Go to Test**: Opens the test in the editor.
   - **Watch Test**: Monitors the test for changes and reruns it.

#### Running Specific Tests

- Navigate to the relevant spec file in the editor.
- Ensure the correct project is selected in the Test Explorer (you can run both `web` and `electron` tests simultaneously, but tests not tagged with `@web` won't run in a browser).
- Use the green play button next to each test to:
  - Left-click: Run the test.
  - Right-click: Access additional options (Run/Debug).

#### Command Line

Run tests directly from the CLI with these scripts:

```shell
# run entire electron test suite
yarn e2e

# run entire web test suite
yarn e2e-browser

# run entire pr test suite
yarn e2e-pr

# re-run only failed tests from last run
yarn e2e-failed

# craft your own custom command
npx playwright test <testName> --project e2e-electron --grep <someTag> --workers 3
```

#### UI Mode

Launch Playwright’s UI mode for a graphical view of test traces, making debugging easier for complex interactions:

```shell
yarn e2e-ui
```

#### Target a Positron Build

To test against a specific build, set the BUILD environment variable:

```bash
# Run all tests
BUILD=/Applications/Positron.app yarn e2e

# Run PR-tagged tests
BUILD=/Applications/Positron.app yarn e2e-pr
```

**Note:** During the setup phase, the script will automatically detect and display the version of Positron being tested. This helps verify that the correct build is being used.

## Test Project

Before any of the tests start executing the test framework clones down the [QA Content Examples](https://github.com/posit-dev/qa-example-content) repo. This repo contains R and Python files that are run by the automated tests and also includes data files (such as Excel, SQLite, & parquet) that support the test scripts. If you make additions to QA Content Examples for a test, please be sure that the data files are free to use in a public repository.

For Python, add any package requirements to the `requirements.txt` file in the root of the [QA Content Examples](https://github.com/posit-dev/qa-example-content) repo. We generally do NOT pin them to a specific version, as test can be run against different versions of python and conflicts could arise. If this becomes a problem, we can revisit this mechanism.

For R, add any package requirements to the "imports" section of the `DESCRIPTION` file in the root of the [QA Content Examples](https://github.com/posit-dev/qa-example-content) repo.

## Running Tests in Github Actions

New tests are not complete until they run successfully across operating systems (Mac, Windows, & Ubuntu) and in [Github Actions](https://github.com/posit-dev/positron/actions/workflows/positron-full-test.yml). In Github Actions we use an Ubuntu instance to run the tests, so if you are developing your tests using a Mac or on Windows, this is an opportunity to test a different operating system. Also, you can easily run your new tests against a branch to verify them before merge. Simply pick the branch after you click on "Run Workflow". Note that you can also temporarily modify the workflow itself to get your new tests executed more quickly. To do this, skip the runs of the unit and integration tests.

### Github Actions Test Artifacts

When a run is complete, you can debug any test failures that occurred using the HTML report. This report will contain everything you need: error info, test steps, screenshot(s), trace, and logs. Note that the trace files are only present for failed cases.

## Notes About Updating Specific Tests

### Plot Tests That Use Resemblejs

In order to get the "golden screenshots" used for plot comparison is CI, you will need to temporarily uncomment the line of code marked with `capture master image in CI` or add a similar line of code for a new case. We must use CI taken snapshots because if the "golden screenshots" are taken locally, they will differ too much from the CI images to be useable with a proper threshold. You can't compare the current runtime plot against a snapshot until you have established a baseline screenshot from CI that is saved to `test/smoke/plots`.

## Tests run on PRs

If you think your test should be run when PRs are created, [tag the test with @pr](https://playwright.dev/docs/test-annotations#tag-tests). The existing @pr cases were selected to give good overall coverage while keeping the overall execution time down to ten minutes or less. If your new test functionality covers a part of the application that no other tests cover, it is probably a good idea to include it in the @pr set.

<!-- End Positron --><|MERGE_RESOLUTION|>--- conflicted
+++ resolved
@@ -1,91 +1,5 @@
-
-<<<<<<< HEAD
-Make sure you are on **Node v12.x**.
-
-## Quick Overview
-
-```bash
-# Build extensions in the VS Code repo (if needed)
-npm i && npm run compile
-
-# Dev (Electron)
-npm run smoketest
-
-# Dev (Web - Must be run on distro)
-npm run smoketest -- --web --browser [chromium|webkit]
-
-# Build (Electron)
-npm run smoketest -- --build <path to latest version>
-example: npm run smoketest -- --build /Applications/Visual\ Studio\ Code\ -\ Insiders.app
-
-# Build (Web - read instructions below)
-npm run smoketest -- --build <path to server web build (ends in -web)> --web --browser [chromium|webkit]
-
-# Remote (Electron)
-npm run smoketest -- --build <path to latest version> --remote
-```
-
-\* This step is necessary only when running without `--build` and OSS doesn't already exist in the `.build/electron` directory.
-
-### Running for a release (Endgame)
-
-You must always run the smoketest version that matches the release you are testing. So, if you want to run the smoketest for a release build (e.g. `release/1.22`), you need to check out that version of the smoke tests too:
-
-```bash
-git fetch
-git checkout release/1.22
-npm i && npm run compile
-cd test/smoke
-npm i
-```
-
-#### Web
-
-There is no support for testing an old version to a new one yet.
-Instead, simply configure the `--build` command line argument to point to the absolute path of the extracted server web build folder (e.g. `<rest of path here>/vscode-server-darwin-x64-web` for macOS). The server web build is available from the builds page (see previous subsection).
-
-**macOS**: if you have downloaded the server with web bits, make sure to run the following command before unzipping it to avoid security issues on startup:
-
-```bash
-xattr -d com.apple.quarantine <path to server with web folder zip>
-```
-
-**Note**: make sure to point to the server that includes the client bits!
-
-### Debug
-
-- `--verbose` logs all the low level driver calls made to Code;
-- `-f PATTERN` (alias `-g PATTERN`) filters the tests to be run. You can also use pretty much any mocha argument;
-- `--headless` will run playwright in headless mode when `--web` is used.
-
-**Note**: you can enable verbose logging of playwright library by setting a `DEBUG` environment variable before running the tests (<https://playwright.dev/docs/debug#verbose-api-logs>), for example to `pw:browser`.
-
-### Develop
-
-```bash
-cd test/smoke
-npm run watch
-```
-
-## Troubleshooting
-
-### Error: Could not get a unique tmp filename, max tries reached
-
-On Windows, check for the folder `C:\Users\<username>\AppData\Local\Temp\t`. If this folder exists, the `tmp` module can't run properly, resulting in the error above. In this case, delete the `t` folder.
-
-## Pitfalls
-
-- Beware of workbench **state**. The tests within a single suite will share the same state.
-
-- Beware of **singletons**. This evil can, and will, manifest itself under the form of FS paths, TCP ports, IPC handles. Whenever writing a test, or setting up more smoke test architecture, make sure it can run simultaneously with any other tests and even itself. All test suites should be able to run many times in parallel.
-
-- Beware of **focus**. **Never** depend on DOM elements having focus using `.focused` classes or `:focus` pseudo-classes, since they will lose that state as soon as another window appears on top of the running VS Code window. A safe approach which avoids this problem is to use the `waitForActiveElement` API. Many tests use this whenever they need to wait for a specific element to _have focus_.
-
-- Beware of **timing**. You need to read from or write to the DOM... but is it the right time to do that? Can you 100% guarantee that `input` box will be visible at that point in time? Or are you just hoping that it will be so? Hope is your worst enemy in UI tests. Example: just because you triggered Quick Access with `F1`, it doesn't mean that it's open and you can just start typing; you must first wait for the input element to be in the DOM as well as be the current active element.
-=======
 <!-- Start Positron -->
 <!-- If you are seeking the original Vscode README go here: https://github.com/microsoft/vscode/tree/main/test/smoke -->
->>>>>>> 16aa9739
 
 # Positron E2E Test Guide
 
